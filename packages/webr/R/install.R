#' Install one or more packages from a webR binary package repo
#'
#' @export
#'
#' @param packages Character vector containing the names of packages to install.
#' @param repos Character vector containing the URIs of the webR repos to use.
#' @param lib The library directory where the packages will be installed.
install <- function(packages, repos = NULL, lib = NULL) {
  if (is.null(lib)) {
    lib <- .libPaths()[[1]]
  }
  if (is.null(repos)) {
    repos <- getOption("webr_pkg_repos")
  }
  info <- utils::available.packages(repos = repos, type = "source")
  deps <- unlist(tools::package_dependencies(packages, info), use.names = FALSE)
  deps <- unique(deps)

  for (dep in deps) {
    if (length(find.package(dep, quiet = TRUE))) {
      next
    }
    install(dep, repos, lib)
  }

  for (pkg in packages) {
    if (length(find.package(pkg, quiet = TRUE))) {
      next
    }

<<<<<<< HEAD
    if (!pkg %in% info) {
      warning(paste("Requested package", pkg, "not found in webR binary repo."))
=======
    if (!pkg %in% rownames(info)) {
      warning(cat("Requested package", pkg, "not found in webR binary repo.\n"))
>>>>>>> c9404271
      next
    }

    ver <- as.character(getRversion())
    ver <- gsub("\\.[^.]+$", "", ver)
    bin_suffix <- sprintf("bin/emscripten/contrib/%s", ver)

    repo <- info[pkg, "Repository"]
    repo <- sub("src/contrib", bin_suffix, repo, fixed = TRUE)
    repo <- sub("file:", "", repo, fixed = TRUE)

    pkg_ver <- info[pkg, "Version"]
    path <- file.path(repo, paste0(pkg, "_", pkg_ver, ".tgz"))

    tmp <- tempfile()
    message(paste("Downloading webR package:", pkg))
    utils::download.file(path, tmp, quiet = TRUE)

    utils::untar(
      tmp,
      exdir = lib,
      tar = "internal",
      extras = "--no-same-permissions"
    )
  }
  invisible(NULL)
}<|MERGE_RESOLUTION|>--- conflicted
+++ resolved
@@ -28,13 +28,8 @@
       next
     }
 
-<<<<<<< HEAD
-    if (!pkg %in% info) {
-      warning(paste("Requested package", pkg, "not found in webR binary repo."))
-=======
     if (!pkg %in% rownames(info)) {
       warning(cat("Requested package", pkg, "not found in webR binary repo.\n"))
->>>>>>> c9404271
       next
     }
 
